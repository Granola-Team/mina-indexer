#! /usr/bin/env -S ruby -w

DEPLOY_TYPE = ARGV[0]   # 'test' or 'prod'
BLOCKS_COUNT = ARGV[1]  #  number of blocks to deploy

VOLUMES_DIR = ENV["VOLUMES_DIR"] || '/mnt'
BASE_DIR = VOLUMES_DIR + '/mina-indexer-' + DEPLOY_TYPE

require __dir__ + '/helpers'  # Expects BASE_DIR to be defined

unless File.exist?(BASE_DIR)
  abort "Error: #{BASE_DIR} must exist to perform the deployment."
end
puts "Deploying (#{DEPLOY_TYPE}) with #{BLOCKS_COUNT} blocks."

# Configure the directories as needed.
#
createBaseDir
configExecDir
configLogDir
configSnapshotDir
get_blocks BLOCKS_COUNT
getLedgers

# Terminate the current version, if any.
#
if File.exist? CURRENT
  current = File.read(CURRENT)
  puts "Shutting down #{current}..."
  system(
    EXE,
    "--socket", "#{BASE_DIR}/mina-indexer-#{current}.socket",
    "shutdown"
  ) || puts('Shutting down (via command line and socket) failed. Moving on.')

  # Maybe the shutdown worked, maybe it didn't. Either way, give the process
  # a second to clean up.
  sleep 1
end

# Now, we take over.
#
File::write CURRENT, REV

if DEPLOY_TYPE == 'test'
  PORT = randomPort
  pid = spawn EXE +
    " --socket #{SOCKET} " +
    " server start" +
    " --log-level DEBUG" +
    " --ledger-cadence 5000" +
    " --web-port #{PORT.to_s}" +
    " --database-dir #{db_dir(BLOCKS_COUNT)}" +
    " --blocks-dir #{blocks_dir(BLOCKS_COUNT)}" +
    " --staking-ledgers-dir #{LEDGERS_DIR}" +
    " >> #{LOGS_DIR}/out 2>> #{LOGS_DIR}/err"
  waitForSocket(10)
  system(
    EXE,
    '--socket', SOCKET,
<<<<<<< HEAD
    'create-snapshot', '--output-dir', SNAPSHOT_DIR
=======
    'checkpoints', 'create', '--path', snapshot_dir(BLOCKS_COUNT)
>>>>>>> b802c00a
  ) || abort('Snapshot creation failed. Aborting.')
  puts 'Skipping replay. It does not work. See issue #1196.'
  system(
    EXE,
    "--socket", SOCKET,
    "shutdown"
  ) || puts('Shutdown failed after snapshot.')
  Process.wait(pid)
  File::delete(CURRENT)
else
  # Daemonize the EXE.
  #
  pid = fork
  if pid
    # Then I am the parent. Register disinterest in the child PID.
    Process::detach pid
    puts "Session dispatched with PID #{pid}. Parent exiting."
  else
    # I am the child. (The child gets a nil return value.)
    Process.setsid
    pid = spawn EXE +
      " --socket #{SOCKET} " +
      " server start" +
      " --log-level DEBUG" +
      " --ledger-cadence 5000" +
      " --web-hostname 0.0.0.0" +
      " --database-dir #{db_dir(BLOCKS_COUNT)}" +
      " --blocks-dir #{blocks_dir(BLOCKS_COUNT)}" +
      " --staking-ledgers-dir #{LEDGERS_DIR}" +
      " >> #{LOGS_DIR}/out 2>> #{LOGS_DIR}/err"
    Process::detach pid
    puts "Mina Indexer daemon dispatched with PID #{pid}. Child exiting."
  end
end<|MERGE_RESOLUTION|>--- conflicted
+++ resolved
@@ -58,11 +58,7 @@
   system(
     EXE,
     '--socket', SOCKET,
-<<<<<<< HEAD
-    'create-snapshot', '--output-dir', SNAPSHOT_DIR
-=======
-    'checkpoints', 'create', '--path', snapshot_dir(BLOCKS_COUNT)
->>>>>>> b802c00a
+    'create-snapshot', '--output-dir', snapshot_dir(BLOCKS_COUNT)
   ) || abort('Snapshot creation failed. Aborting.')
   puts 'Skipping replay. It does not work. See issue #1196.'
   system(
