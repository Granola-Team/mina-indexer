use crate::{
    block::{parser::BlockParser, store::BlockStore, Block, BlockHash, BlockWithoutHeight},
    receiver::{filesystem::FilesystemReceiver, BlockReceiver},
    state::{
        ledger::{genesis::GenesisRoot, public_key::PublicKey, Ledger},
        summary::{SummaryShort, SummaryVerbose},
        IndexerState, Tip,
    },
    store::IndexerStore,
    MAINNET_TRANSITION_FRONTIER_K, SOCKET_NAME,
};
use anyhow::anyhow;
use futures::io::{AsyncBufReadExt, AsyncWriteExt, BufReader};
use interprocess::local_socket::tokio::{LocalSocketListener, LocalSocketStream};
use log::trace;

use serde_derive::{Deserialize, Serialize};
use std::{
    path::{Path, PathBuf},
    process,
    sync::Arc,
    time::Duration,
};
use tokio::{
    fs::{self, create_dir_all, metadata},
    io,
    sync::{mpsc, watch},
    task::JoinHandle,
};
use tracing::{debug, error, info, instrument};

pub struct IndexerConfiguration {
    pub ledger: GenesisRoot,
    pub is_genesis_ledger: bool,
    pub root_hash: BlockHash,
    pub startup_dir: PathBuf,
    pub watch_dir: PathBuf,
    pub prune_interval: u32,
    pub canonical_threshold: u32,
    pub canonical_update_threshold: u32,
}

#[derive(Debug, Serialize, Deserialize)]
struct SaveCommand(PathBuf);

#[derive(Debug, Serialize, Deserialize)]
struct SaveResponse(String);

#[derive(Copy, Clone, PartialEq, Eq, PartialOrd, Ord, Hash, Serialize, Deserialize)]
pub enum MinaIndexerRunPhase {
    JustStarted,
    ConnectingToIPCSocket,
    SettingSIGINTHandler,
    InitializingState,
    StateInitializedFromParser,
    StartingBlockReceiver,
    StartingIPCSocketListener,
    StartingMainServerLoop,
    ReceivingBlock,
    ReceivingIPCConnection,
    SavingStateSnapshot,
}

pub enum MinaIndexerQuery {
    NumBlocksProcessed,
    BestTip,
    CanonicalTip,
    Uptime,
}

pub enum MinaIndexerQueryResponse {
    NumBlocksProcessed(u32),
    BestTip(Tip),
    CanonicalTip(Tip),
    Uptime(Duration),
}

pub struct MinaIndexer {
    _loop_join_handle: JoinHandle<anyhow::Result<()>>,
    phase_receiver: watch::Receiver<MinaIndexerRunPhase>,
    query_sender: mpsc::Sender<(MinaIndexerQuery, oneshot::Sender<MinaIndexerQueryResponse>)>,
}

impl MinaIndexer {
    pub async fn new(
        config: IndexerConfiguration,
        store: Arc<IndexerStore>,
    ) -> anyhow::Result<Self> {
        let (phase_sender, phase_receiver) = watch::channel(MinaIndexerRunPhase::JustStarted);

        let (query_sender, query_receiver) = mpsc::channel(1);

        let _loop_join_handle = tokio::spawn(async move {
            let watch_dir = config.watch_dir.clone();
            let (state, phase_sender) = initialize(config, store, phase_sender).await?;
            run(watch_dir, state, phase_sender, query_receiver).await
        });

        Ok(Self {
            _loop_join_handle,
            phase_receiver,
            query_sender,
        })
    }

    async fn send_query(
        &self,
        command: MinaIndexerQuery,
    ) -> anyhow::Result<MinaIndexerQueryResponse> {
        let (response_sender, response_receiver) = oneshot::channel();
        self.query_sender
            .send((command, response_sender))
            .await
            .map_err(|_| anyhow!("could not send command to running Mina Indexer"))?;
        response_receiver.recv().map_err(|recv_err| recv_err.into())
    }

    pub fn initialized(&self) -> bool {
        use MinaIndexerRunPhase::*;
        !matches!(
            *self.phase_receiver.borrow(),
            JustStarted | SettingSIGINTHandler | InitializingState
        )
    }

    pub fn state(&self) -> MinaIndexerRunPhase {
        *self.phase_receiver.borrow()
    }

    pub async fn blocks_processed(&self) -> anyhow::Result<u32> {
        match self
            .send_query(MinaIndexerQuery::NumBlocksProcessed)
            .await?
        {
            MinaIndexerQueryResponse::NumBlocksProcessed(blocks_processed) => Ok(blocks_processed),
            _ => Err(anyhow!("unexpected response!")),
        }
    }
}

pub async fn initialize(
    config: IndexerConfiguration,
    store: Arc<IndexerStore>,
    phase_sender: watch::Sender<MinaIndexerRunPhase>,
) -> anyhow::Result<(IndexerState, watch::Sender<MinaIndexerRunPhase>)> {
    use MinaIndexerRunPhase::*;
    debug!("Checking that a server instance isn't already running");
    phase_sender.send_replace(ConnectingToIPCSocket);
    LocalSocketStream::connect(SOCKET_NAME)
        .await
        .expect_err("Server is already running... Exiting.");

    phase_sender.send_replace(SettingSIGINTHandler);
    debug!("Setting Ctrl-C handler");
    ctrlc::set_handler(move || {
        info!("SIGINT received. Exiting.");
        process::exit(0);
    })
    .expect("Error setting Ctrl-C handler");

    phase_sender.send_replace(InitializingState);
    info!("Starting mina-indexer server");
    let IndexerConfiguration {
        ledger,
        is_genesis_ledger,
        root_hash,
        startup_dir,
        watch_dir: _,
        prune_interval,
        canonical_threshold,
        canonical_update_threshold,
    } = config;

    let state = {
        info!(
            "Initializing indexer state from blocks in {}",
            startup_dir.display()
        );
        let mut state = IndexerState::new(
            root_hash.clone(),
            ledger.ledger,
            store,
            MAINNET_TRANSITION_FRONTIER_K,
            prune_interval,
            canonical_update_threshold,
        )?;

        let mut block_parser = BlockParser::new(&startup_dir, canonical_threshold)?;
        if is_genesis_ledger {
            state
                .initialize_with_contiguous_canonical(&mut block_parser)
                .await?;
        } else {
            state
                .initialize_without_contiguous_canonical(&mut block_parser)
                .await?;
        }

        phase_sender.send_replace(StateInitializedFromParser);
        state
    };

    Ok((state, phase_sender))
}

#[instrument(skip_all)]
pub async fn run(
    block_watch_dir: impl AsRef<Path>,
    mut state: IndexerState,
    phase_sender: watch::Sender<MinaIndexerRunPhase>,
    mut query_receiver: mpsc::Receiver<(
        MinaIndexerQuery,
        oneshot::Sender<MinaIndexerQueryResponse>,
    )>,
) -> Result<(), anyhow::Error> {
    use MinaIndexerRunPhase::*;

    phase_sender.send_replace(StartingBlockReceiver);
    let mut filesystem_receiver = FilesystemReceiver::new(1024, 64).await?;
    filesystem_receiver.load_directory(block_watch_dir.as_ref())?;
    info!("Block receiver set to watch {:?}", block_watch_dir.as_ref());

    phase_sender.send_replace(StartingIPCSocketListener);
    let listener = LocalSocketListener::bind(SOCKET_NAME).unwrap_or_else(|e| {
        if e.kind() == io::ErrorKind::AddrInUse {
            let name = &SOCKET_NAME[1..];
            debug!(
                "Domain socket: {} already in use. Removing old vestige",
                name
            );
            std::fs::remove_file(name).expect("Should be able to remove socket file");
            LocalSocketListener::bind(SOCKET_NAME).unwrap_or_else(|e| {
                panic!("Unable to bind domain socket {:?}", e);
            })
        } else {
            panic!("Unable to bind domain socket {:?}", e);
        }
    });
    info!("Local socket listener started");

    phase_sender.send_replace(StartingMainServerLoop);

    loop {
        tokio::select! {
            Some((command, response_sender)) = query_receiver.recv() => {
                use MinaIndexerQuery::*;
                let response = match command {
                    NumBlocksProcessed
                        => MinaIndexerQueryResponse::NumBlocksProcessed(state.blocks_processed),
                    BestTip => {
                        let best_tip = state.best_tip.clone();
                        MinaIndexerQueryResponse::BestTip(best_tip)
                    },
                    CanonicalTip => {
                        let canonical_tip = state.canonical_tip.clone();
                        MinaIndexerQueryResponse::CanonicalTip(canonical_tip)
                    },
                    Uptime
                        => MinaIndexerQueryResponse::Uptime(state.init_time.elapsed())
                };
                response_sender.send(response)?;
            }

            block_fut = filesystem_receiver.recv_block() => {
                phase_sender.send_replace(ReceivingBlock);
                if let Some(precomputed_block) = block_fut? {
                    let block = BlockWithoutHeight::from_precomputed(&precomputed_block);
                    debug!("Receiving block {block:?}");

                    state.add_block(&precomputed_block)?;
                    info!("Added {block:?}");
                } else {
                    info!("Block receiver shutdown, system exit");
                    return Ok(())
                }
            }

            conn_fut = listener.accept() => {
                match conn_fut {
                    Ok(stream) => {
                        info!("Accepted client connection");
                        phase_sender.send_replace(ReceivingIPCConnection);

                        let best_tip = state.best_tip_block().clone();
                        let block_store_readonly = Arc::new(state.spawn_secondary_database()?);
                        let summary = state.summary_verbose();
                        let ledger = state.best_ledger()?.unwrap();

                        // handle the connection
                        tokio::spawn(async move {
                            debug!("Handling client connection");
                            if let Err(e) = handle_conn(stream, block_store_readonly.clone(), best_tip, ledger, summary).await {
                                error!("Error handling connection: {e}");
                            }
                            debug!("Removing readonly instance at {}", block_store_readonly.db_path.clone().display());
                            tokio::fs::remove_dir_all(&block_store_readonly.db_path).await.ok();
                        });
                    }
                    Err(e) => {
                        error!("Error accepting connection: {}", e);
                    }
                }

            }
        }
    }
}

#[instrument(skip_all)]
async fn handle_conn(
    conn: LocalSocketStream,
    db: Arc<IndexerStore>,
    best_tip: Block,
    ledger: Ledger,
    summary: SummaryVerbose,
) -> Result<(), anyhow::Error> {
    let (reader, mut writer) = conn.into_split();
    let mut reader = BufReader::new(reader);
    let mut buffer = Vec::with_capacity(1024);
    let read_size = reader.read_until(0, &mut buffer).await?;
    if read_size == 0 {
        return Err(anyhow!("Unexpected EOF"));
    }
    let mut buffers = buffer.split(|byte| *byte == b' ');
    let command = buffers.next().unwrap();
    let command_string = String::from_utf8(command.to_vec()).unwrap();

    let response_json = match command_string.as_str() {
        "account" => {
            let data_buffer = buffers.next().unwrap();
            let public_key = PublicKey::from_address(&String::from_utf8(
                data_buffer[..data_buffer.len() - 1].to_vec(),
            )?)?;
            info!("Received account command for {public_key:?}");
            trace!("Using ledger {ledger:?}");
            let account = ledger.accounts.get(&public_key);
            if let Some(account) = account {
                debug!("Writing account {account:?} to client");
                Some(serde_json::to_string(account)?)
            } else {
                None
            }
        }
        "best_chain" => {
            info!("Received best_chain command");
            let data_buffer = buffers.next().unwrap();
            let num = String::from_utf8(data_buffer[..data_buffer.len() - 1].to_vec())?
                .parse::<usize>()?;
            let mut parent_hash = best_tip.parent_hash;
            let mut best_chain = vec![db.get_block(&best_tip.state_hash)?.unwrap()];
            for _ in 1..num {
                let parent_pcb = db.get_block(&parent_hash)?.unwrap();
                parent_hash =
                    BlockHash::from_hashv1(parent_pcb.protocol_state.previous_state_hash.clone());
                best_chain.push(parent_pcb);
            }
            Some(serde_json::to_string(&best_chain)?)
        }
        "best_ledger" => {
            info!("Received best_ledger command");
            let data_buffer = buffers.next().unwrap();
            let path = &String::from_utf8(data_buffer[..data_buffer.len() - 1].to_vec())?
                .parse::<PathBuf>()?;
            if !path.is_dir() {
                debug!("Writing ledger to {}", path.display());
                fs::write(path, format!("{ledger:?}")).await?;
                Some(serde_json::to_string(&format!(
                    "Ledger written to {}",
                    path.display()
                ))?)
            } else {
                Some(serde_json::to_string(&format!(
                    "The path provided must be a file: {}",
                    path.display()
                ))?)
            }
        }
        "summary" => {
            info!("Received summary command");
            let data_buffer = buffers.next().unwrap();
            let verbose = String::from_utf8(data_buffer[..data_buffer.len() - 1].to_vec())?
                .parse::<bool>()?;
            if verbose {
                Some(serde_json::to_string::<SummaryVerbose>(&summary)?)
            } else {
                Some(serde_json::to_string::<SummaryShort>(&summary.into())?)
            }
        }
<<<<<<< HEAD
=======
        "save_state" => {
            info!("Received save_state command");
            let data_buffer = buffers.next().unwrap();
            let snapshot_path = PathBuf::from(String::from_utf8(
                data_buffer[..data_buffer.len() - 1].to_vec(),
            )?);
            trace!("sending SaveCommand to primary indexer thread");
            save_tx.send(SaveCommand(snapshot_path)).await?;
            trace!("awaiting SaveResponse from primary indexer thread");
            Some(serde_json::to_string("saving snapshot...")?)
        }
>>>>>>> ac90282d
        bad_request => {
            return Err(anyhow!("Malformed request: {bad_request}"));
        }
    };

    if let Some(response_json) = response_json {
        writer.write_all(response_json.as_bytes()).await?;
    } else {
        writer
            .write_all(serde_json::to_string("no response 404")?.as_bytes())
            .await?;
    }

    Ok(())
}

pub async fn create_dir_if_non_existent(path: &str) {
    if metadata(path).await.is_err() {
        debug!("Creating directory {path}");
        create_dir_all(path).await.unwrap();
    }
}<|MERGE_RESOLUTION|>--- conflicted
+++ resolved
@@ -386,20 +386,6 @@
                 Some(serde_json::to_string::<SummaryShort>(&summary.into())?)
             }
         }
-<<<<<<< HEAD
-=======
-        "save_state" => {
-            info!("Received save_state command");
-            let data_buffer = buffers.next().unwrap();
-            let snapshot_path = PathBuf::from(String::from_utf8(
-                data_buffer[..data_buffer.len() - 1].to_vec(),
-            )?);
-            trace!("sending SaveCommand to primary indexer thread");
-            save_tx.send(SaveCommand(snapshot_path)).await?;
-            trace!("awaiting SaveResponse from primary indexer thread");
-            Some(serde_json::to_string("saving snapshot...")?)
-        }
->>>>>>> ac90282d
         bad_request => {
             return Err(anyhow!("Malformed request: {bad_request}"));
         }
