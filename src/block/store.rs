use super::{precomputed::PrecomputedBlock, BlockHash};

<<<<<<< HEAD
use rocksdb::{DBIteratorWithThreadMode, DBWithThreadMode, MultiThreaded};
use thiserror::Error;

use super::precomputed::PrecomputedBlock;

#[derive(Debug)]
pub struct BlockStoreConn {
    db_path: PathBuf,
    pub database: DBWithThreadMode<MultiThreaded>,
}

impl BlockStoreConn {
    /// Creates a read-only copy of the db at path, located at secodary
    pub fn new_read_only(path: &Path, secondary: &Path) -> BlockStoreResult<Self> {
        let database_opts = rocksdb::Options::default();
        let database =
            rocksdb::DBWithThreadMode::open_as_secondary(&database_opts, path, secondary)?;
        Ok(Self {
            db_path: PathBuf::from(path),
            database,
        })
    }
    pub fn new(path: &Path) -> BlockStoreResult<Self> {
        let mut database_opts = rocksdb::Options::default();
        database_opts.create_if_missing(true);
        let database = rocksdb::DBWithThreadMode::open(&database_opts, path)?;
        Ok(Self {
            db_path: PathBuf::from(path),
            database,
        })
    }

    pub fn add_block(&self, block: &PrecomputedBlock) -> anyhow::Result<()> {
        let key = block.state_hash.as_bytes();
        let value = bcs::to_bytes(&block)?;
        self.database.put(key, value)?;
        Ok(())
    }

    pub fn get_block(&self, state_hash: &str) -> anyhow::Result<Option<PrecomputedBlock>> {
        self.database.try_catch_up_with_primary().ok();
        let key = state_hash.as_bytes();
        if let Some(bytes) = self.database.get_pinned(key)?.map(|bytes| bytes.to_vec()) {
            let precomputed_block = bcs::from_bytes(&bytes)?;
            return Ok(Some(precomputed_block));
        }
        Ok(None)
    }

    pub fn iterator(&self) -> DBIteratorWithThreadMode<DBWithThreadMode<MultiThreaded>> {
        self.database.iterator(rocksdb::IteratorMode::Start)
    }

    pub fn db_path(&self) -> &Path {
        &self.db_path
    }

    pub fn test_conn(&mut self) -> BlockStoreResult<()> {
        self.database.put("test", "value")?;
        self.database.delete("test")?;
        Ok(())
    }

    pub fn db_stats(&self) -> String {
        self.database
            .property_value(rocksdb::properties::DBSTATS)
            .unwrap()
            .unwrap()
    }

    pub fn memtables_size(&self) -> String {
        self.database
            .property_value(rocksdb::properties::CUR_SIZE_ALL_MEM_TABLES)
            .unwrap()
            .unwrap()
    }

    pub fn x(&self) -> String {
        self.database
            .property_value(rocksdb::properties::DBSTATS)
            .unwrap()
            .unwrap()
    }

    pub fn estimate_live_data_size(&self) -> u64 {
        self.database
            .property_int_value(rocksdb::properties::ESTIMATE_LIVE_DATA_SIZE)
            .unwrap()
            .unwrap()
    }

    pub fn estimate_num_keys(&self) -> u64 {
        self.database
            .property_int_value(rocksdb::properties::ESTIMATE_NUM_KEYS)
            .unwrap()
            .unwrap()
    }

    pub fn cur_size_all_mem_tables(&self) -> u64 {
        self.database
            .property_int_value(rocksdb::properties::CUR_SIZE_ALL_MEM_TABLES)
            .unwrap()
            .unwrap()
    }
}

#[derive(Debug, Clone, Error)]
pub enum BlockStoreError {
    DBError(rocksdb::Error),
}
type BlockStoreResult<T> = std::result::Result<T, BlockStoreError>;

impl Display for BlockStoreError {
    fn fmt(&self, f: &mut std::fmt::Formatter<'_>) -> std::fmt::Result {
        match self {
            BlockStoreError::DBError(err) => {
                write!(f, "{}", format_args!("BlockStoreError: {err}"))
            }
        }
    }
}

impl From<rocksdb::Error> for BlockStoreError {
    fn from(value: rocksdb::Error) -> Self {
        Self::DBError(value)
    }
=======
pub trait BlockStore {
    fn add_block(&self, block: &PrecomputedBlock) -> anyhow::Result<()>;
    fn get_block(&self, state_hash: &BlockHash) -> anyhow::Result<Option<PrecomputedBlock>>;
>>>>>>> c9fc9b61
}<|MERGE_RESOLUTION|>--- conflicted
+++ resolved
@@ -1,135 +1,6 @@
 use super::{precomputed::PrecomputedBlock, BlockHash};
 
-<<<<<<< HEAD
-use rocksdb::{DBIteratorWithThreadMode, DBWithThreadMode, MultiThreaded};
-use thiserror::Error;
-
-use super::precomputed::PrecomputedBlock;
-
-#[derive(Debug)]
-pub struct BlockStoreConn {
-    db_path: PathBuf,
-    pub database: DBWithThreadMode<MultiThreaded>,
-}
-
-impl BlockStoreConn {
-    /// Creates a read-only copy of the db at path, located at secodary
-    pub fn new_read_only(path: &Path, secondary: &Path) -> BlockStoreResult<Self> {
-        let database_opts = rocksdb::Options::default();
-        let database =
-            rocksdb::DBWithThreadMode::open_as_secondary(&database_opts, path, secondary)?;
-        Ok(Self {
-            db_path: PathBuf::from(path),
-            database,
-        })
-    }
-    pub fn new(path: &Path) -> BlockStoreResult<Self> {
-        let mut database_opts = rocksdb::Options::default();
-        database_opts.create_if_missing(true);
-        let database = rocksdb::DBWithThreadMode::open(&database_opts, path)?;
-        Ok(Self {
-            db_path: PathBuf::from(path),
-            database,
-        })
-    }
-
-    pub fn add_block(&self, block: &PrecomputedBlock) -> anyhow::Result<()> {
-        let key = block.state_hash.as_bytes();
-        let value = bcs::to_bytes(&block)?;
-        self.database.put(key, value)?;
-        Ok(())
-    }
-
-    pub fn get_block(&self, state_hash: &str) -> anyhow::Result<Option<PrecomputedBlock>> {
-        self.database.try_catch_up_with_primary().ok();
-        let key = state_hash.as_bytes();
-        if let Some(bytes) = self.database.get_pinned(key)?.map(|bytes| bytes.to_vec()) {
-            let precomputed_block = bcs::from_bytes(&bytes)?;
-            return Ok(Some(precomputed_block));
-        }
-        Ok(None)
-    }
-
-    pub fn iterator(&self) -> DBIteratorWithThreadMode<DBWithThreadMode<MultiThreaded>> {
-        self.database.iterator(rocksdb::IteratorMode::Start)
-    }
-
-    pub fn db_path(&self) -> &Path {
-        &self.db_path
-    }
-
-    pub fn test_conn(&mut self) -> BlockStoreResult<()> {
-        self.database.put("test", "value")?;
-        self.database.delete("test")?;
-        Ok(())
-    }
-
-    pub fn db_stats(&self) -> String {
-        self.database
-            .property_value(rocksdb::properties::DBSTATS)
-            .unwrap()
-            .unwrap()
-    }
-
-    pub fn memtables_size(&self) -> String {
-        self.database
-            .property_value(rocksdb::properties::CUR_SIZE_ALL_MEM_TABLES)
-            .unwrap()
-            .unwrap()
-    }
-
-    pub fn x(&self) -> String {
-        self.database
-            .property_value(rocksdb::properties::DBSTATS)
-            .unwrap()
-            .unwrap()
-    }
-
-    pub fn estimate_live_data_size(&self) -> u64 {
-        self.database
-            .property_int_value(rocksdb::properties::ESTIMATE_LIVE_DATA_SIZE)
-            .unwrap()
-            .unwrap()
-    }
-
-    pub fn estimate_num_keys(&self) -> u64 {
-        self.database
-            .property_int_value(rocksdb::properties::ESTIMATE_NUM_KEYS)
-            .unwrap()
-            .unwrap()
-    }
-
-    pub fn cur_size_all_mem_tables(&self) -> u64 {
-        self.database
-            .property_int_value(rocksdb::properties::CUR_SIZE_ALL_MEM_TABLES)
-            .unwrap()
-            .unwrap()
-    }
-}
-
-#[derive(Debug, Clone, Error)]
-pub enum BlockStoreError {
-    DBError(rocksdb::Error),
-}
-type BlockStoreResult<T> = std::result::Result<T, BlockStoreError>;
-
-impl Display for BlockStoreError {
-    fn fmt(&self, f: &mut std::fmt::Formatter<'_>) -> std::fmt::Result {
-        match self {
-            BlockStoreError::DBError(err) => {
-                write!(f, "{}", format_args!("BlockStoreError: {err}"))
-            }
-        }
-    }
-}
-
-impl From<rocksdb::Error> for BlockStoreError {
-    fn from(value: rocksdb::Error) -> Self {
-        Self::DBError(value)
-    }
-=======
 pub trait BlockStore {
     fn add_block(&self, block: &PrecomputedBlock) -> anyhow::Result<()>;
     fn get_block(&self, state_hash: &BlockHash) -> anyhow::Result<Option<PrecomputedBlock>>;
->>>>>>> c9fc9b61
 }