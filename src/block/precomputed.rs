--- conflicted
+++ resolved
@@ -79,27 +79,8 @@
             .commands
     }
 
-<<<<<<< HEAD
-impl PrecomputedBlock {
-    pub fn user_commands(&self) -> Vec<UserCommandWithStatus> {
-        self.staged_ledger_diff
-            .diff
-            .t
-            .0
-            .t
-            .t
-            .commands
-            .iter()
-            .map(|command| command.t.clone())
-            .collect()
-    }
-
-    pub fn block_public_keys(&self) -> Vec<PublicKeyV1> {
-        let mut public_keys = Vec::new();
-=======
     pub fn block_public_keys(&self) -> Vec<PublicKey> {
         let mut public_keys: Vec<PublicKey> = vec![];
->>>>>>> a18b6c61
         let consenesus_state = self
             .protocol_state
             .body
