use mina_serialization_types::{common::Base58EncodableVersionedType, v1::HashV1, version_bytes};

use self::precomputed::PrecomputedBlock;

pub mod parser;
pub mod precomputed;
pub mod store;

#[derive(Debug, Hash, PartialEq, Eq, Clone)]
pub struct Block {
    pub parent_hash: BlockHash,
    pub state_hash: BlockHash,
<<<<<<< HEAD
    pub height: u32,
=======
    pub slot: u32,
>>>>>>> adee69ce
}

#[derive(Debug, Hash, PartialEq, Eq, Clone)]
pub struct BlockHash {
    pub block_hash: String,
}

impl BlockHash {
    pub fn from_bytes(bytes: [u8; 32]) -> Self {
        let block_hash = unsafe { String::from_utf8_unchecked(Vec::from(bytes)) };
        Self { block_hash }
    }

    pub fn from_hashv1(hashv1: HashV1) -> Self {
        let versioned: Base58EncodableVersionedType<{ version_bytes::STATE_HASH }, _> =
            hashv1.into();
        Self {
            block_hash: versioned.to_base58_string().unwrap(),
        }
    }
}

impl Block {
    pub fn from_precomputed(precomputed_block: &PrecomputedBlock, slot: u32) -> Self {
        let parent_hash =
            BlockHash::from_hashv1(precomputed_block.protocol_state.previous_state_hash.clone());
        let state_hash = BlockHash {
            block_hash: precomputed_block.state_hash.clone(),
        };
        Self {
            parent_hash,
            state_hash,
            height: slot,
        }
    }
}<|MERGE_RESOLUTION|>--- conflicted
+++ resolved
@@ -10,11 +10,7 @@
 pub struct Block {
     pub parent_hash: BlockHash,
     pub state_hash: BlockHash,
-<<<<<<< HEAD
     pub height: u32,
-=======
-    pub slot: u32,
->>>>>>> adee69ce
 }
 
 #[derive(Debug, Hash, PartialEq, Eq, Clone)]
