--- conflicted
+++ resolved
@@ -5,12 +5,8 @@
         Canonicity,
     },
 };
-<<<<<<< HEAD
 use rocksdb::{ColumnFamilyDescriptor, DBIteratorWithThreadMode, DBWithThreadMode, MultiThreaded};
-use std::path::{Path, PathBuf};
-=======
 use mina_serialization_types::{staged_ledger_diff::UserCommand, v1::UserCommandWithStatusV1};
-use rocksdb::{ColumnFamilyDescriptor, DBWithThreadMode, MultiThreaded};
 use std::{
     marker::PhantomData,
     path::{Path, PathBuf},
@@ -41,7 +37,6 @@
         Self::str(h, s).into_bytes()
     }
 }
->>>>>>> f281191e
 
 #[derive(Debug)]
 pub struct IndexerStore {
@@ -89,10 +84,10 @@
         &self.db_path
     }
 
-<<<<<<< HEAD
     pub fn iterator(&self) -> DBIteratorWithThreadMode<DBWithThreadMode<MultiThreaded>> {
         self.database.iterator(rocksdb::IteratorMode::Start)
-=======
+    }
+    
     pub fn put_tx(&self, height: u32, tx: UserCommandWithStatusV1) -> anyhow::Result<()> {
         let cf_handle = self.database.cf_handle("tx").expect("column family exists");
 
@@ -108,7 +103,6 @@
                 Ok(())
             }
         }
->>>>>>> f281191e
     }
 }
 
