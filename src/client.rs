use crate::{
    block::{precomputed::PrecomputedBlock, Block},
    state::{
        ledger::account::Account,
        summary::{SummaryShort, SummaryVerbose},
    },
    SOCKET_NAME,
};
use clap::Parser;
use futures::{
    io::{AsyncWriteExt, BufReader},
    AsyncReadExt,
};
use interprocess::local_socket::tokio::LocalSocketStream;
use serde_derive::{Deserialize, Serialize};
use std::{path::PathBuf, process};
use tokio::io::{stdout, AsyncWriteExt as OtherAsyncWriteExt};
use tracing::instrument;

#[derive(Parser, Debug, Serialize, Deserialize)]
#[command(author, version, about, long_about = None)]
pub enum ClientCli {
    /// Display the account info for the given public key
    Account(AccountArgs),
    /// Display the best chain
    BestChain(ChainArgs),
    /// Dump the best ledger to a file
    BestLedger(LedgerArgs),
    /// Show summary of indexer state
    Summary(SummaryArgs),
}

#[derive(clap::Args, Debug, Serialize, Deserialize)]
#[command(author, version, about, long_about = None)]
pub struct AccountArgs {
    /// Retrieve this public key's account info
    #[arg(short, long)]
    public_key: String,
}

#[derive(clap::Args, Debug, Serialize, Deserialize)]
#[command(author, version, about, long_about = None)]
pub struct ChainArgs {
    /// Number of blocks to include
    #[arg(short, long, default_value_t = 10)]
    num: usize,
    /// Path to write the best chain (default: stdout)
    #[arg(short, long)]
    path: Option<PathBuf>,
    /// Verbose displays the entire precomputed block (default: false)
    #[arg(short, long, default_value_t = false)]
    verbose: bool,
}

#[derive(clap::Args, Debug, Serialize, Deserialize)]
#[command(author, version, about, long_about = None)]
pub struct LedgerArgs {
    /// Path to write the ledger
    #[arg(short, long)]
    path: PathBuf,
}

#[derive(clap::Args, Debug, Serialize, Deserialize)]
#[command(author, version, about, long_about = None)]
pub struct SummaryArgs {
    /// Verbose output should be redirected to a file
    #[arg(short, long, default_value_t = false)]
    verbose: bool,
}

#[instrument]
pub async fn run(command: &ClientCli, output_json: bool) -> Result<(), anyhow::Error> {
    let conn = match LocalSocketStream::connect(SOCKET_NAME).await {
        Ok(conn) => conn,
        Err(e) => {
            println!(
                "Make sure the server has been started and initial block ingestion has completed."
            );
            println!(
                "Initial block ingestion takes several minutes if ingesting all mainnet blocks."
            );
            println!("Error: {e}");
            process::exit(111);
        }
    };
    let (reader, mut writer) = conn.into_split();
    let mut reader = BufReader::new(reader);

    let mut buffer = Vec::with_capacity(1024 * 1024); // 1mb

    match command {
        ClientCli::Account(account_args) => {
            let command = format!("account {}\0", account_args.public_key);
            writer.write_all(command.as_bytes()).await?;
            reader.read_to_end(&mut buffer).await?;

            let account: Account = serde_json::from_slice(&buffer)?;
            if output_json {
                stdout()
                    .write_all(serde_json::to_string(&account)?.as_bytes())
                    .await?;
            } else {
                stdout()
                    .write_all(format!("{account:?}").as_bytes())
                    .await?;
            }
        }
        ClientCli::BestChain(chain_args) => {
            let command = format!("best_chain {}\0", chain_args.num);
            writer.write_all(command.as_bytes()).await?;
            reader.read_to_end(&mut buffer).await?;
            let blocks: Vec<PrecomputedBlock> = serde_json::from_slice(&buffer)?;
            for block in blocks.iter() {
                if output_json {
                    stdout()
                        .write_all(serde_json::to_string(block)?.as_bytes())
                        .await?;
                } else {
                    let block = Block::from_precomputed(block, block.blockchain_length);
                    stdout().write_all(block.summary().as_bytes()).await?;
                }
            }
        }
        ClientCli::BestLedger(ledger_args) => {
            let command = format!("best_ledger {}\0", ledger_args.path.display());
            writer.write_all(command.as_bytes()).await?;
            reader.read_to_end(&mut buffer).await?;
            let msg: String = serde_json::from_slice(&buffer)?;
            println!("{msg}");
        }
        ClientCli::Summary(summary_args) => {
            let command = format!("summary {}\0", summary_args.verbose);
            writer.write_all(command.as_bytes()).await?;
            reader.read_to_end(&mut buffer).await?;
            if summary_args.verbose {
                let summary: SummaryVerbose = serde_json::from_slice(&buffer)?;
                if output_json {
                    stdout()
                        .write_all(serde_json::to_string(&summary)?.as_bytes())
                        .await?;
                } else {
                    stdout().write_all(format!("{summary}").as_bytes()).await?;
                }
            } else {
                let summary: SummaryShort = serde_json::from_slice(&buffer)?;
                if output_json {
                    stdout()
                        .write_all(serde_json::to_string(&summary)?.as_bytes())
                        .await?;
                } else {
                    stdout().write_all(format!("{summary}").as_bytes()).await?;
                }
            }
        }
<<<<<<< HEAD
=======
        ClientCli::SaveState { out_dir } => {
            if !out_dir.is_dir() {
                process::exit(100);
            }

            let command = format!("save_state {}\0", out_dir.display());
            writer.write_all(command.as_bytes()).await?;
            sleep(Duration::from_secs(2)).await;
            reader.read_to_end(&mut buffer).await?;
            let response: String = serde_json::from_slice(&buffer)?;
            stdout().write_all(response.as_bytes()).await?;
        }
>>>>>>> ac90282d
    }

    Ok(())
}<|MERGE_RESOLUTION|>--- conflicted
+++ resolved
@@ -152,21 +152,6 @@
                 }
             }
         }
-<<<<<<< HEAD
-=======
-        ClientCli::SaveState { out_dir } => {
-            if !out_dir.is_dir() {
-                process::exit(100);
-            }
-
-            let command = format!("save_state {}\0", out_dir.display());
-            writer.write_all(command.as_bytes()).await?;
-            sleep(Duration::from_secs(2)).await;
-            reader.read_to_end(&mut buffer).await?;
-            let response: String = serde_json::from_slice(&buffer)?;
-            stdout().write_all(response.as_bytes()).await?;
-        }
->>>>>>> ac90282d
     }
 
     Ok(())
