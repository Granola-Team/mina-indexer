--- conflicted
+++ resolved
@@ -47,8 +47,7 @@
 #[tokio::main]
 pub async fn main() -> anyhow::Result<()> {
     match Cli::parse().command {
-<<<<<<< HEAD
-        IndexerCommand::Client { args } => client::run(&args).await,
+        IndexerCommand::Client { output_json, args } => client::run(&args, output_json).await,
         IndexerCommand::Server { server_command } => {
             let args = match server_command {
                 ServerCommand::Cli(args) => args,
@@ -57,10 +56,6 @@
                     serde_yaml::from_reader(&config_file[..])?
                 }
             };
-=======
-        IndexerCommand::Client { output_json, args } => client::run(&args, output_json).await,
-        IndexerCommand::Server(args) => {
->>>>>>> 66819c57
             let option_snapshot_path = args.snapshot_path.clone();
             let database_dir = args.database_dir.clone();
             let log_dir = args.log_dir.clone();
