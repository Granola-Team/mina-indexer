use std::collections::HashMap;

use id_tree::{InsertBehavior::*, Node, NodeId, Tree};

use crate::block::{precomputed::PrecomputedBlock, Block, BlockHash};

use crate::state::ledger::ExtendWithLedgerDiff;

use super::ledger::{diff::LedgerDiff, Ledger};

#[derive(Debug, Clone)]
pub struct Branch<T> {
    pub root: Block,
    pub branches: Tree<Leaf<T>>,
    pub leaves: Leaves<T>,
}

pub type Path = Vec<Block>;

pub type Leaves<T> = HashMap<NodeId, Leaf<T>>;

#[derive(Debug, Clone)]
pub struct Leaf<T> {
    pub block: Block,
    ledger: T, // add ledger diff here on dangling, ledger on rooted
} // leaf tracks depth in tree, gives longest path easily

pub type RootedLeaf = Leaf<Ledger>;
pub type DanglingLeaf = Leaf<LedgerDiff>;

pub struct BranchUpdate<T> {
    base_node_id: NodeId,
    new_node_id: NodeId,
    new_leaf: Leaf<T>,
}

impl Branch<Ledger> {
<<<<<<< HEAD
=======
    // only the genesis block should work here
>>>>>>> 3171db52
    pub fn new_rooted(root_precomputed: &PrecomputedBlock) -> Self {
        let new_ledger = Ledger::from_diff(LedgerDiff::fom_precomputed_block(root_precomputed));
        Branch::new(root_precomputed, new_ledger).unwrap()
    }
}

<<<<<<< HEAD
=======
impl Branch<LedgerDiff> {
    pub fn new_rooted(root_precomputed: &PrecomputedBlock) -> Self {
        let diff = LedgerDiff::fom_precomputed_block(root_precomputed);
        Branch::new(root_precomputed, diff).unwrap()
    }
}

>>>>>>> 3171db52
impl<T> Branch<T>
where
    T: ExtendWithLedgerDiff + Clone,
{
<<<<<<< HEAD
    pub fn new(root_precomputed: &PrecomputedBlock, ledger: T) -> Result<Self, anyhow::Error> {
=======
    pub fn new(root_precomputed: &PrecomputedBlock, ledger: T) -> anyhow::Result<Self> {
>>>>>>> 3171db52
        let root = Block::from_precomputed(root_precomputed, 0);
        let mut branches = Tree::new();
        let root_leaf = Leaf::new(root.clone(), ledger);
        let root_id = branches.insert(Node::new(root_leaf.clone()), AsRoot)?;

        let mut leaves = HashMap::new();
        leaves.insert(root_id, root_leaf);
        Ok(Self {
            root,
            branches,
            leaves,
        })
    }

    pub fn is_empty(&self) -> bool {
        self.branches.height() == 0
    }

    pub fn simple_extension(&mut self, block: &PrecomputedBlock) -> Option<NodeId> {
        let mut branch_update = None;
        let root_node_id = self
            .branches
            .root_node_id()
            .expect("root_node_id guaranteed by constructor");
        for node_id in self
            .branches
            .traverse_level_order_ids(root_node_id)
            .expect("root_node_id is valid")
        {
            let node = self
                .branches
                .get(&node_id)
                .expect("node_id comes from branches iterator, cannot be invalid");

            // incoming block is a child of node
<<<<<<< HEAD
            let incoming_prev_hash =
                BlockHash::from_hashv1(block.protocol_state.previous_state_hash.clone());
=======
            let incoming_prev_hash = BlockHash::previous_state_hash(block);
>>>>>>> 3171db52
            if incoming_prev_hash == node.data().block.state_hash {
                let new_block = Block::from_precomputed(block, node.data().block.height + 1);
                let new_ledger = node
                    .data()
                    .ledger
                    .clone()
                    .extend_with_diff(LedgerDiff::fom_precomputed_block(block));
                let new_leaf = Leaf::new(new_block, new_ledger);
                let new_node_id = self
                    .branches
                    .insert(Node::new(new_leaf.clone()), UnderNode(&node_id))
                    .expect("node_id comes from branches iterator, cannot be invalid");

                branch_update = Some(BranchUpdate {
                    base_node_id: node_id,
                    new_node_id,
                    new_leaf,
                });
                break;
            }
        }

        if let Some(BranchUpdate {
            base_node_id,
            new_node_id,
            new_leaf,
        }) = branch_update
        {
            self.leaves.insert(new_node_id.clone(), new_leaf);
            if self.leaves.contains_key(&base_node_id) {
                self.leaves.remove(&base_node_id);
            }

            return Some(new_node_id);
        }
        None
    }

    pub fn merge_on(&mut self, junction_id: &NodeId, other: &mut Branch<LedgerDiff>) {
        let mut merge_id_map = HashMap::new();
        // associate the incoming tree's root node id with it's new id in the base tree
        let incoming_root_id = other
            .branches
            .root_node_id()
            .expect("branch always has root node");
        let incoming_root_data = other
            .branches
            .get(incoming_root_id)
            .expect("incoming_root_id valid, branch always has root node")
            .data();
        let incoming_leaf = Leaf::new(
            incoming_root_data.block.clone(),
            ExtendWithLedgerDiff::from_diff(incoming_root_data.ledger.clone()),
        );
        let new_node_id = self
            .branches
            .insert(Node::new(incoming_leaf), UnderNode(junction_id))
            .expect("merge_on called with valid junction_id");
        merge_id_map.insert(incoming_root_id, new_node_id);
        for old_node_id in other
            .branches
            .traverse_level_order_ids(incoming_root_id)
            .expect("incoming_root_id guaranteed by root_id() call")
        {
            let under_node_id = merge_id_map
                .get(&old_node_id)
                .expect("guaranteed by call structure");
            let children_ids = other
                .branches
                .children_ids(&old_node_id)
                .expect("old_node_id valid");
            let mut merge_id_map_inserts = Vec::new();
            let junction_height = self
                .branches
                .get(junction_id)
                .expect("junction node exists in self")
                .data()
                .block
                .height;
            for child_id in children_ids {
                let mut child_node_data = other
                    .branches
                    .get(child_id)
                    .expect("child_id valid")
                    .data()
                    .clone();
                child_node_data.block.height += junction_height + 1;
                let new_child_node_data = Leaf::new(
                    child_node_data.block,
                    ExtendWithLedgerDiff::from_diff(child_node_data.ledger),
                );
                let new_child_id = self
                    .branches
                    .insert(Node::new(new_child_node_data), UnderNode(under_node_id))
                    .expect("under_node_id guaranteed by call structure");
                merge_id_map_inserts.push((child_id, new_child_id));
            }
            for (child_id, new_child_id) in merge_id_map_inserts {
                merge_id_map.insert(child_id, new_child_id);
            }
        }

        if let Some(_leaf) = self.leaves.get(junction_id) {
            self.leaves.remove(junction_id);
        }
        for (node_id, leaf) in other.leaves.iter() {
            if let Some(new_node_id) = merge_id_map.get(node_id) {
                let new_leaf = Leaf::new(
                    leaf.block.clone(),
                    ExtendWithLedgerDiff::from_diff(leaf.ledger.clone()),
                );
                self.leaves.insert(new_node_id.clone(), new_leaf);
            }
        }
    }

    pub fn new_root(&mut self, precomputed_block: &PrecomputedBlock) -> NodeId {
        let new_block = Block::from_precomputed(precomputed_block, 0);
        let new_ledger =
            ExtendWithLedgerDiff::from_diff(LedgerDiff::fom_precomputed_block(precomputed_block));
        let new_leaf = Leaf::new(new_block.clone(), new_ledger);
        let new_root_id = self
            .branches
            .insert(Node::new(new_leaf), AsRoot)
            .expect("insert as root always succeeds");
        self.root = new_block;
        let child_ids: Vec<NodeId> = self
            .branches
            .traverse_level_order_ids(&new_root_id)
            .expect("new_root_id received from .insert() call, is valid")
            .collect();
        for node_id in child_ids {
            let node = self
                .branches
                .get_mut(&node_id)
                .expect("node_id from iterator, cannot be invalid");
            if node_id != new_root_id {
                let mut block = node.data().clone();
                block.block.height += 1;
                node.replace_data(block);
            }
        }
        for (_, leaf) in self.leaves.iter_mut() {
            leaf.block.height += 1;
        }
        new_root_id
    }

    pub fn longest_chain(&self) -> Vec<Leaf<T>> {
        let mut longest_chain = Vec::new();
        let mut highest_leaf = None;
        for (node_id, leaf) in self.leaves.iter() {
            match highest_leaf {
                Some((_node_id, height)) => {
                    if leaf.block.height > height {
                        highest_leaf = Some((node_id, leaf.block.height));
                    }
                }
                None => highest_leaf = Some((node_id, leaf.block.height)),
            }
        }

        if let Some((node_id, _height)) = highest_leaf {
            for node in self.branches.ancestors(node_id).expect("node_id is valid") {
                longest_chain.push(node.data().clone());
            }
        }

        longest_chain
    }
}

impl<T> Leaf<T> {
    pub fn new(data: Block, ledger: T) -> Self {
        Self {
            block: data,
            ledger,
        }
    }
}<|MERGE_RESOLUTION|>--- conflicted
+++ resolved
@@ -35,18 +35,12 @@
 }
 
 impl Branch<Ledger> {
-<<<<<<< HEAD
-=======
-    // only the genesis block should work here
->>>>>>> 3171db52
     pub fn new_rooted(root_precomputed: &PrecomputedBlock) -> Self {
         let new_ledger = Ledger::from_diff(LedgerDiff::fom_precomputed_block(root_precomputed));
         Branch::new(root_precomputed, new_ledger).unwrap()
     }
 }
 
-<<<<<<< HEAD
-=======
 impl Branch<LedgerDiff> {
     pub fn new_rooted(root_precomputed: &PrecomputedBlock) -> Self {
         let diff = LedgerDiff::fom_precomputed_block(root_precomputed);
@@ -54,16 +48,11 @@
     }
 }
 
->>>>>>> 3171db52
 impl<T> Branch<T>
 where
     T: ExtendWithLedgerDiff + Clone,
 {
-<<<<<<< HEAD
-    pub fn new(root_precomputed: &PrecomputedBlock, ledger: T) -> Result<Self, anyhow::Error> {
-=======
     pub fn new(root_precomputed: &PrecomputedBlock, ledger: T) -> anyhow::Result<Self> {
->>>>>>> 3171db52
         let root = Block::from_precomputed(root_precomputed, 0);
         let mut branches = Tree::new();
         let root_leaf = Leaf::new(root.clone(), ledger);
@@ -99,12 +88,7 @@
                 .expect("node_id comes from branches iterator, cannot be invalid");
 
             // incoming block is a child of node
-<<<<<<< HEAD
-            let incoming_prev_hash =
-                BlockHash::from_hashv1(block.protocol_state.previous_state_hash.clone());
-=======
             let incoming_prev_hash = BlockHash::previous_state_hash(block);
->>>>>>> 3171db52
             if incoming_prev_hash == node.data().block.state_hash {
                 let new_block = Block::from_precomputed(block, node.data().block.height + 1);
                 let new_ledger = node
