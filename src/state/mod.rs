--- conflicted
+++ resolved
@@ -238,14 +238,6 @@
         })
     }
 
-<<<<<<< HEAD
-=======
-    /// Creates a new indexer state from a db instance
-    pub fn new_from_db(_indexer_store: Arc<IndexerStore>) -> anyhow::Result<Self> {
-        todo!("Restoring from db");
-    }
-
->>>>>>> a18b6c61
     /// Removes the lower portion of the root tree which is no longer needed
     fn prune_root_branch(&mut self) -> anyhow::Result<()> {
         let k = self.transition_frontier_length;
