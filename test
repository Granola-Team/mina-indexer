#!/bin/sh
set -ex

DOMAIN_SOCKET="$(pwd)/mina-indexer.sock"

# Create temporary directory for blocks and things in a cross platform
# compatible way
TMPDIR=$(mktemp -d 2>/dev/null || mktemp -d -t 'mytmpdir')
BLOCKS_DIR="${TMPDIR}/blocks"
mkdir $BLOCKS_DIR

cleanup() {
    echo "Exiting with $?"
    rm -rf $TMPDIR
}
trap cleanup EXIT

cargo build

teardown() {
    rm -rf $HOME/.mina-indexer/database || true
    rm -rf $HOME/.mina-indexer/logs || true
}

shutdown() {
    echo "shutdown \0" | nc -U $DOMAIN_SOCKET
}

account_balance() {
    echo "account $1\0" | nc -U $DOMAIN_SOCKET | jq .balance
}

best_ledger() {
    echo "best-ledger\0" | nc -U $DOMAIN_SOCKET | jq .ledger
}

summary() {
    echo "summary\0" | nc -U $DOMAIN_SOCKET | jq .summary
}

idxr() { 
    ./target/debug/mina-indexer "$@" 
}

server() {
    ./target/debug/mina-indexer server "$@"
}

client() {
    ./target/debug/mina-indexer client "$@"
}

dl_mainnet() {
    MAX_SLOT=$1; OUT_DIR=$2
    ./download_blocks mina_network_block_data $MAX_SLOT mainnet $OUT_DIR
}

# Indexer reports usage with no arguments
idxr 2>&1 | 
    grep -iq "Usage:"

# Indexer reports usage for server subcommand
idxr server 2>&1 |
    grep -iq "Usage: mina-indexer server"

# Indexer reports usage for client subcommand
idxr client 2>&1 | 
    grep -iq "Usage: mina-indexer client"

# Indexer server config subcommand exists
idxr server config 2>&1 | 
    grep -iq "Usage: mina-indexer server config"

# Indexer server cli subcommand works
idxr server cli --help 2>/dev/null

# Indexer server config passes cli with minimal args
idxr server cli \
    --initial-ledger tests/ledgers/mainnet-genesis.json \
    --is-genesis-ledger \
    --root-hash 3NKeMoncuHab5ScarV5ViyF16cJPT4taWNSaTLS64Dp67wuXigPZ &
IDXR_PID=$(pgrep mina-indexer)
kill $IDXR_PID
teardown

# Indexer server starts up on a minimal selection of blocks
dl_mainnet 15 $BLOCKS_DIR
server cli \
    --startup-dir $BLOCKS_DIR \
    --watch-dir $BLOCKS_DIR \
    --initial-ledger tests/ledgers/mainnet-genesis.json \
    --is-genesis-ledger \
    --root-hash 3NKeMoncuHab5ScarV5ViyF16cJPT4taWNSaTLS64Dp67wuXigPZ &
IDXR_PID=$(pgrep mina-indexer)
<<<<<<< HEAD
sleep 3
echo $(client -o summary -v) |
=======
sleep 5
client -o summary |
>>>>>>> 17f973ea
    jq .witness_tree.canonical_tip_hash | 
    grep -iq "3NKQUoBfi9vkbuqtDJmSEYBQrcSo4GjwG8bPCiii4yqM8AxEQvtY"
kill $IDXR_PID
teardown

# Indexer server ipc is available during initialization
dl_mainnet 250 $BLOCKS_DIR
server cli \
    --startup-dir $BLOCKS_DIR \
    --watch-dir $BLOCKS_DIR \
    --initial-ledger tests/ledgers/mainnet-genesis.json \
    --is-genesis-ledger \
    --root-hash 3NKeMoncuHab5ScarV5ViyF16cJPT4taWNSaTLS64Dp67wuXigPZ &
IDXR_PID=$(pgrep mina-indexer)
sleep 5

client -o summary |
    jq .
kill $IDXR_PID
teardown
sleep 5

# Signal indexer to shutdown
idxr server cli \
    --initial-ledger tests/ledgers/mainnet-genesis.json \
    --is-genesis-ledger \
    --root-hash 3NKeMoncuHab5ScarV5ViyF16cJPT4taWNSaTLS64Dp67wuXigPZ &
sleep 3
shutdown

# Indexer server reports correct balance for Genesis Ledger Account
server cli \
    --initial-ledger tests/ledgers/mainnet-genesis.json \
    --is-genesis-ledger \
    --root-hash 3NKeMoncuHab5ScarV5ViyF16cJPT4taWNSaTLS64Dp67wuXigPZ &
IDXR_PID=$(pgrep mina-indexer)
sleep 5
echo $(client -o account --public-key B62qqDJCQsfDoHJvJCh1hgTpiVbmgBg8SbNKLMXsjuVsX5pxCELDyFk) |
    jq .balance |
    grep -iq "148837200000000"
kill $IDXR_PID
echo "Done"<|MERGE_RESOLUTION|>--- conflicted
+++ resolved
@@ -92,13 +92,8 @@
     --is-genesis-ledger \
     --root-hash 3NKeMoncuHab5ScarV5ViyF16cJPT4taWNSaTLS64Dp67wuXigPZ &
 IDXR_PID=$(pgrep mina-indexer)
-<<<<<<< HEAD
-sleep 3
-echo $(client -o summary -v) |
-=======
 sleep 5
 client -o summary |
->>>>>>> 17f973ea
     jq .witness_tree.canonical_tip_hash | 
     grep -iq "3NKQUoBfi9vkbuqtDJmSEYBQrcSo4GjwG8bPCiii4yqM8AxEQvtY"
 kill $IDXR_PID
@@ -129,15 +124,4 @@
 sleep 3
 shutdown
 
-# Indexer server reports correct balance for Genesis Ledger Account
-server cli \
-    --initial-ledger tests/ledgers/mainnet-genesis.json \
-    --is-genesis-ledger \
-    --root-hash 3NKeMoncuHab5ScarV5ViyF16cJPT4taWNSaTLS64Dp67wuXigPZ &
-IDXR_PID=$(pgrep mina-indexer)
-sleep 5
-echo $(client -o account --public-key B62qqDJCQsfDoHJvJCh1hgTpiVbmgBg8SbNKLMXsjuVsX5pxCELDyFk) |
-    jq .balance |
-    grep -iq "148837200000000"
-kill $IDXR_PID
 echo "Done"