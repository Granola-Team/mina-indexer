use crate::{
    block::{
        self,
        parser::BlockParser,
        precomputed::{PcbVersion, PrecomputedBlock},
        BlockHash,
    },
    chain::{chain_id, ChainId, Network},
    constants::*,
    ledger::{
        genesis::{GenesisConstants, GenesisLedger},
        staking::{self, StakingLedger},
        store::LedgerStore,
    },
    state::{IndexerPhase, IndexerState, IndexerStateConfig},
    store::IndexerStore,
    unix_socket_server::{self, UnixSocketServer},
};
use log::{debug, error, info, trace};
use notify::{Config, Event, EventKind, RecommendedWatcher, RecursiveMode, Watcher};
use std::{
    collections::HashSet,
    fs,
    path::{Path, PathBuf},
    sync::Arc,
};
use tokio::{
    runtime::Handle,
    sync::{mpsc, RwLock},
    task::JoinHandle,
};

#[derive(Clone, Debug)]
pub struct IndexerVersion {
    pub network: Network,
    pub version: PcbVersion,
    pub chain_id: ChainId,
    pub genesis_state_hash: BlockHash,
}

#[derive(Clone, Debug)]
pub struct IndexerConfiguration {
    pub genesis_ledger: GenesisLedger,
    pub genesis_hash: BlockHash,
    pub genesis_constants: GenesisConstants,
    pub constraint_system_digests: Vec<String>,
    pub version: PcbVersion,
    pub blocks_dir: Option<PathBuf>,
    pub block_watch_dir: PathBuf,
    pub staking_ledgers_dir: Option<PathBuf>,
    pub staking_ledger_watch_dir: PathBuf,
    pub prune_interval: u32,
    pub canonical_threshold: u32,
    pub canonical_update_threshold: u32,
    pub initialization_mode: InitializationMode,
    pub ledger_cadence: u32,
    pub reporting_freq: u32,
    pub domain_socket_path: PathBuf,
    pub missing_block_recovery_exe: Option<PathBuf>,
    pub missing_block_recovery_delay: Option<u64>,
    pub missing_block_recovery_batch: bool,
}

pub struct MinaIndexer(JoinHandle<()>);

#[derive(Debug, Clone)]
pub enum InitializationMode {
    New,
    Replay,
    Sync,
}

impl MinaIndexer {
    pub async fn new(
        config: IndexerConfiguration,
        store: Arc<IndexerStore>,
    ) -> anyhow::Result<Self> {
        let block_watch_dir = config.block_watch_dir.clone();
        let staking_ledger_watch_dir = config.staking_ledger_watch_dir.clone();
        let missing_block_recovery_delay = config.missing_block_recovery_delay;
        let missing_block_recovery_exe = config.missing_block_recovery_exe.clone();
        let missing_block_recovery_batch = config.missing_block_recovery_batch;
        let domain_socket_path = config.domain_socket_path.clone();
        Ok(Self(tokio::spawn(async move {
            let state = initialize(config, store).unwrap_or_else(|e| {
                error!("Error in server initialization: {}", e);
                std::process::exit(1);
            });
            let state = Arc::new(RwLock::new(state));

            // Needs read-only state for summary
            let uds_state = state.clone();
            tokio::spawn(async move {
                unix_socket_server::run(
                    UnixSocketServer::new(uds_state, domain_socket_path),
                    wait_for_signal(),
                )
                .await;
            });

            // Modifies the state
            if let Err(e) = run(
                block_watch_dir,
                staking_ledger_watch_dir,
                missing_block_recovery_delay,
                missing_block_recovery_exe,
                missing_block_recovery_batch,
                state,
            )
            .await
            {
                error!("Error in server run: {e}");
                std::process::exit(1);
            }
        })))
    }

    pub async fn await_loop(self) {
        let _ = self.0.await;
    }
}

async fn wait_for_signal() {
    use tokio::signal::unix::{signal, SignalKind};
    let mut term = signal(SignalKind::terminate()).expect("sigterm signal handler registered");
    let mut int = signal(SignalKind::interrupt()).expect("sigitm signal handler registered");
    tokio::select! {
        _ = term.recv() => {
            trace!("Received SIGTERM");
        },
        _ = int.recv() => {
            info!("Received SIGINT");
        },
    }
}

pub fn initialize(
    config: IndexerConfiguration,
    store: Arc<IndexerStore>,
) -> anyhow::Result<IndexerState> {
    info!("Starting mina-indexer server");

    let db_path = store.db_path.clone();
    let IndexerConfiguration {
        genesis_ledger,
        genesis_hash,
        blocks_dir,
        staking_ledgers_dir,
        prune_interval,
        canonical_threshold,
        canonical_update_threshold,
        initialization_mode,
        ledger_cadence,
        reporting_freq,
        genesis_constants,
        constraint_system_digests,
        version,
        ..
    } = config;

    blocks_dir
        .iter()
        .for_each(|d| fs::create_dir_all(d.clone()).expect("blocks dir"));
    staking_ledgers_dir
        .iter()
        .for_each(|d| fs::create_dir_all(d.clone()).expect("ledgers dir"));

    let chain_id = chain_id(
        &genesis_hash.0,
        &[
            genesis_constants.k.unwrap(),
            genesis_constants.slots_per_epoch.unwrap(),
            genesis_constants.slots_per_sub_window.unwrap(),
            genesis_constants.delta.unwrap(),
            genesis_constants.txpool_max_size.unwrap(),
        ],
        constraint_system_digests
            .iter()
            .map(|x| x.as_str())
            .collect::<Vec<&str>>()
            .as_slice(),
    );
    let indexer_version = IndexerVersion::new(&Network::Mainnet, &chain_id, &genesis_hash);
    let state_config = IndexerStateConfig {
        genesis_hash,
        indexer_store: store,
        version: indexer_version,
        genesis_ledger: genesis_ledger.clone(),
        transition_frontier_length: MAINNET_TRANSITION_FRONTIER_K,
        prune_interval,
        canonical_threshold,
        canonical_update_threshold,
        ledger_cadence,
        reporting_freq,
    };

    let mut state = match initialization_mode {
        InitializationMode::New => {
            log_dirs_msg(blocks_dir.as_ref(), staking_ledgers_dir.as_ref());
            IndexerState::new_from_config(state_config)?
        }
        InitializationMode::Replay => {
            info!("Replaying indexer events from db at {}", db_path.display());
            IndexerState::new_without_genesis_events(state_config)?
        }
        InitializationMode::Sync => {
            info!("Syncing indexer state from db at {}", db_path.display());
            IndexerState::new_without_genesis_events(state_config)?
        }
    };

    staking_ledgers_dir.as_ref().iter().for_each(|pathbuf| {
        if let Err(e) = state.add_startup_staking_ledgers_to_store(pathbuf) {
            error!("Failed to ingest staking ledger: {:?} {}", pathbuf, e);
        }
    });

    if let Some(ref blocks_dir) = blocks_dir {
        match initialization_mode {
            InitializationMode::New => {
                let mut block_parser = match BlockParser::new_with_canonical_chain_discovery(
                    blocks_dir,
                    version,
                    canonical_threshold,
                    reporting_freq,
                ) {
                    Ok(block_parser) => block_parser,
                    Err(e) => {
                        panic!("Obtaining block parser failed: {e}");
                    }
                };
                info!("Initializing indexer state");
                state.initialize_with_canonical_chain_discovery(&mut block_parser)?;
            }
            InitializationMode::Replay => {
                let min_length_filter = state.replay_events()?;
                let mut block_parser = BlockParser::new_length_sorted_min_filtered(
                    blocks_dir,
                    version,
                    min_length_filter,
                )?;

                if block_parser.total_num_blocks > 0 {
                    info!("Adding new blocks from {}", blocks_dir.display());
                    state.add_blocks(&mut block_parser)?;
                }
            }
            InitializationMode::Sync => {
                let min_length_filter = state.sync_from_db()?;
                let mut block_parser = BlockParser::new_length_sorted_min_filtered(
                    blocks_dir,
                    version,
                    min_length_filter,
                )?;

                if block_parser.total_num_blocks > 0 {
                    info!("Adding new blocks from {}", blocks_dir.display());
                    state.add_blocks(&mut block_parser)?;
                }
            }
        }
    } else {
        match initialization_mode {
            InitializationMode::New => (),
            InitializationMode::Replay => {
                state.replay_events()?;
            }
            InitializationMode::Sync => {
                state.sync_from_db()?;
            }
        }
    }

<<<<<<< HEAD
=======
    staking_ledgers_dir.as_ref().iter().for_each(|pathbuf| {
        if let Err(e) = state.add_startup_staking_ledgers_to_store(pathbuf) {
            error!("Failed to ingest staking ledger {} {e}", pathbuf.display());
        }
    });
>>>>>>> cdc09fd9
    debug!(
        "Phase change: {} -> {}",
        state.phase,
        IndexerPhase::Watching
    );
    state.phase = IndexerPhase::Watching;

    Ok(state)
}

#[cfg(target_os = "linux")]
fn matches_event_kind(kind: EventKind) -> bool {
    matches!(
        kind,
        EventKind::Access(notify::event::AccessKind::Close(
            notify::event::AccessMode::Write
        )) | EventKind::Create(notify::event::CreateKind::File)
            | EventKind::Modify(notify::event::ModifyKind::Name(_))
    )
}

#[cfg(target_os = "macos")]
fn matches_event_kind(kind: EventKind) -> bool {
    matches!(
        kind,
        EventKind::Modify(notify::event::ModifyKind::Data(
            notify::event::DataChange::Content
        )) | EventKind::Modify(notify::event::ModifyKind::Name(_))
    )
}

pub async fn run(
    block_watch_dir: impl AsRef<Path>,
    staking_ledger_watch_dir: impl AsRef<Path>,
    missing_block_recovery_delay: Option<u64>,
    missing_block_recovery_exe: Option<PathBuf>,
    missing_block_recovery_batch: bool,
    state: Arc<RwLock<IndexerState>>,
) -> anyhow::Result<()> {
    // setup fs-based precomputed block & staking ledger watchers
    let (tx, mut rx) = mpsc::channel(4096);
    let rt = Handle::current();
    let mut watcher = RecommendedWatcher::new(
        move |result| {
            let tx = tx.clone();
            rt.spawn(async move {
                if let Err(e) = tx.send(result).await {
                    panic!("Failed to send watcher event, closing: {e}");
                }
            });
        },
        Config::default(),
    )?;

    watcher.watch(block_watch_dir.as_ref(), RecursiveMode::NonRecursive)?;
    info!(
        "Watching for new blocks in directory: {}",
        block_watch_dir.as_ref().display()
    );
    watcher.watch(
        staking_ledger_watch_dir.as_ref(),
        RecursiveMode::NonRecursive,
    )?;
    info!(
        "Watching for staking ledgers in directory: {}",
        staking_ledger_watch_dir.as_ref().display()
    );

    // watch for precomputed blocks & staking ledgers, and
    // recover missing blocks
    loop {
        tokio::select! {
            // watch for shutdown signal
            _ = wait_for_signal() => {
                info!("Ingestion shutdown signal received");
                break;
            }

            // watch for precomputed blocks & staking ledgers
            Some(res) = rx.recv() => {
                match res {
                    Ok(event) => process_event(event, &state).await?,
                    Err(e) => error!("Ingestion watcher error: {e}"),
                }
            }

            // recover any missing blocks
            _ = tokio::time::sleep(std::time::Duration::from_secs(missing_block_recovery_delay.unwrap_or(180))) => {
                if let Some(ref missing_block_recovery_exe) = missing_block_recovery_exe {
                    recover_missing_blocks(&state, &block_watch_dir, missing_block_recovery_exe, missing_block_recovery_batch).await
                }
            }
        }
    }

    info!("Ingestion successfully shutdown");
    let state = state.write().await;
    state.indexer_store.iter().for_each(|store| {
        info!("Canceling db background work");
        store.database.cancel_all_background_work(true)
    });
    Ok(())
}

/// Precomputed block & staking ledger event handler
async fn process_event(event: Event, state: &Arc<RwLock<IndexerState>>) -> anyhow::Result<()> {
    trace!("Event: {event:?}");
    if matches_event_kind(event.kind) {
        for path in event.paths {
            if block::is_valid_block_file(&path) {
                debug!("Valid precomputed block file: {}", path.display());

                let mut version = state.read().await.version.clone();
                match PrecomputedBlock::parse_file(&path, version.version.clone()) {
                    Ok(block) => {
                        // Acquire write lock
                        let mut state = state.write().await;

                        // check if the block is already in the witness tree
                        if state.diffs_map.contains_key(&block.state_hash()) {
                            return Ok(info!(
                                "Block is already present in the witness tree {}",
                                block.summary()
                            ));
                        }

                        // if the block isn't in the witness tree, pipeline it
                        match state.block_pipeline(&block, path.metadata()?.len()) {
                            Ok(is_added) => {
                                if is_added {
                                    info!("Added block {}", block.summary())
                                }
                            }
                            Err(e) => error!("Error adding block: {e}"),
                        }

                        // check for block parser version update
                        if state.version.genesis_state_hash.0 != *MAINNET_GENESIS_HASH {
                            trace!("Changing block parser from {}", version.version);
                            version.version.update()?;

                            trace!("Block parser changed to {}", version.version);
                            version.genesis_state_hash = state.version.genesis_state_hash.clone();
                        }
                    }
                    Err(e) => error!("Error parsing precomputed block: {e}"),
                }
            } else if staking::is_valid_ledger_file(&path) {
                // Acquire write lock
                let version = state.read().await.version.clone();
                let mut state = state.write().await;

                if let Some(store) = state.indexer_store.as_ref() {
                    match StakingLedger::parse_file(&path, version.genesis_state_hash.clone()) {
                        Ok(staking_ledger) => {
                            let epoch = staking_ledger.epoch;
                            let ledger_hash = staking_ledger.ledger_hash.clone();
                            let ledger_summary = staking_ledger.summary();

                            match store.add_staking_ledger(
                                staking_ledger,
                                &state.version.genesis_state_hash,
                            ) {
                                Ok(_) => {
                                    state.staking_ledgers.insert(epoch, ledger_hash);
                                    info!("Added staking ledger {ledger_summary}");
                                }
                                Err(e) => {
                                    error!("Error adding staking ledger {ledger_summary} {e}")
                                }
                            }
                        }
                        Err(e) => {
                            error!("Error parsing staking ledger: {e}")
                        }
                    }
                } else {
                    error!("Indexer store unavailable");
                }
            }
        }
    }

    Ok(())
}

/// Recovers missing blocks
async fn recover_missing_blocks(
    state: &Arc<RwLock<IndexerState>>,
    block_watch_dir: impl AsRef<Path>,
    missing_block_recovery_exe: impl AsRef<Path>,
    batch_recovery: bool,
) {
    let state = state.read().await;
    let network = state.version.network.clone();
    let missing_parent_lengths: HashSet<u32> = state
        .dangling_branches
        .iter()
        .map(|b| b.root_block().blockchain_length.saturating_sub(1))
        .collect();
    if missing_parent_lengths.is_empty() {
        return;
    }

    let run_missing_blocks_recovery = |blockchain_length: u32| {
        let mut c =
            std::process::Command::new(missing_block_recovery_exe.as_ref().display().to_string());
        let cmd = c.args([
            &network.to_string(),
            &blockchain_length.to_string(),
            &block_watch_dir.as_ref().display().to_string(),
        ]);
        match cmd.output() {
            Ok(output) => {
                use std::io::*;
                stdout().write_all(&output.stdout).unwrap();
                stderr().write_all(&output.stderr).unwrap();
            }
            Err(e) => error!(
                "Error recovery missing block: {e}, pgm: {}, args: {:?}",
                cmd.get_program().to_str().unwrap(),
                cmd.get_args()
                    .map(|arg| arg.to_str().unwrap())
                    .collect::<Vec<&str>>()
            ),
        }
    };

    debug!("Getting missing parent blocks of dangling roots");
    let min_missing_length = missing_parent_lengths.iter().min().cloned();
    let max_missing_length = missing_parent_lengths.iter().max().cloned();
    missing_parent_lengths
        .into_iter()
        .for_each(run_missing_blocks_recovery);

    if batch_recovery {
        let best_tip_length = state.best_tip_block().blockchain_length;
        if let (Some(min), Some(max)) = (min_missing_length, max_missing_length) {
            let min_length = best_tip_length.min(min);
            let max_length = best_tip_length.max(max);
            (min_length..max_length).for_each(run_missing_blocks_recovery)
        }
    }
}

impl IndexerVersion {
    pub fn new(network: &Network, chain_id: &ChainId, genesis_state_hash: &BlockHash) -> Self {
        Self {
            version: PcbVersion::V1,
            network: network.clone(),
            chain_id: chain_id.clone(),
            genesis_state_hash: genesis_state_hash.clone(),
        }
    }

    pub fn new_testing() -> Self {
        let chain_id = chain_id(
            MAINNET_GENESIS_HASH,
            MAINNET_PROTOCOL_CONSTANTS,
            MAINNET_CONSTRAINT_SYSTEM_DIGESTS,
        );
        Self::new(&Network::Mainnet, &chain_id, &MAINNET_GENESIS_HASH.into())
    }
}

fn log_dirs_msg(blocks_dir: Option<&PathBuf>, staking_ledgers_dir: Option<&PathBuf>) {
    if let (Some(blocks_dir), Some(staking_ledgers_dir)) = (blocks_dir, staking_ledgers_dir) {
        info!(
            "Initializing indexer state from blocks in {} and staking ledgers in {}",
            blocks_dir.display(),
            staking_ledgers_dir.display(),
        );
    } else if let Some(blocks_dir) = blocks_dir.as_ref() {
        info!(
            "Initializing indexer state from blocks in {}",
            blocks_dir.display(),
        );
    } else if let Some(staking_ledgers_dir) = staking_ledgers_dir.as_ref() {
        info!(
            "Initializing indexer state from staking ledgers in {}",
            staking_ledgers_dir.display(),
        );
    }
}<|MERGE_RESOLUTION|>--- conflicted
+++ resolved
@@ -271,14 +271,6 @@
         }
     }
 
-<<<<<<< HEAD
-=======
-    staking_ledgers_dir.as_ref().iter().for_each(|pathbuf| {
-        if let Err(e) = state.add_startup_staking_ledgers_to_store(pathbuf) {
-            error!("Failed to ingest staking ledger {} {e}", pathbuf.display());
-        }
-    });
->>>>>>> cdc09fd9
     debug!(
         "Phase change: {} -> {}",
         state.phase,
