pub mod store;

use crate::{
    block::{precomputed::PrecomputedBlock, BlockHash},
    ledger::{coinbase::Coinbase, diff::account::*, public_key::PublicKey},
};
use log::debug;
use serde::{Deserialize, Serialize};
use std::fmt;

#[derive(Debug, Clone, PartialEq, Eq, Deserialize, Serialize)]
pub enum InternalCommandKind {
    Coinbase,
    #[serde(rename = "Fee_transfer")]
    FeeTransfer,
    #[serde(rename = "Fee_transfer_via_coinbase")]
    FeeTransferViaCoinbase,
}

impl fmt::Display for InternalCommandKind {
    fn fmt(&self, f: &mut fmt::Formatter) -> fmt::Result {
        match self {
            InternalCommandKind::Coinbase => write!(f, "Coinbase"),
            InternalCommandKind::FeeTransfer => write!(f, "Fee_transfer"),
            InternalCommandKind::FeeTransferViaCoinbase => write!(f, "Fee_transfer_via_coinbase"),
        }
    }
}

#[derive(Debug, Clone, PartialEq, Eq, Deserialize, Serialize)]
pub enum InternalCommand {
    Coinbase {
        receiver: PublicKey,
        amount: u64,
    },
    FeeTransfer {
        sender: PublicKey,
        receiver: PublicKey,
        amount: u64,
    },
    FeeTransferViaCoinbase {
        sender: PublicKey,
        receiver: PublicKey,
        amount: u64,
    },
}

#[derive(Debug, Clone, PartialEq, Eq, Deserialize, Serialize)]
#[serde(untagged)]
pub enum InternalCommandWithData {
    // Fee_transfer or Fee_transfer_via_coinbase
    FeeTransfer {
        sender: PublicKey,
        receiver: PublicKey,
        amount: u64,
        state_hash: BlockHash,
        kind: InternalCommandKind,
        date_time: i64,
        block_height: u32,
    },
    Coinbase {
        receiver: PublicKey,
        amount: u64,
        state_hash: BlockHash,
        kind: InternalCommandKind,
        date_time: i64,
        block_height: u32,
    },
}

impl InternalCommand {
    /// Compute the internal commands for the given precomputed block
    ///
    /// See `LedgerDiff::from_precomputed`
    pub fn from_precomputed(block: &PrecomputedBlock) -> Vec<Self> {
        let mut all_account_diff_fees: Vec<Vec<AccountDiff>> = AccountDiff::from_block_fees(block);

        // replace Fee_transfer with Fee_transfer_via_coinbase, if any
        let coinbase = Coinbase::from_precomputed(block);
        if coinbase.has_fee_transfer() {
            coinbase.account_diffs_coinbase_mut(&mut all_account_diff_fees);
        }

        let mut internal_cmds: Vec<Self> = Vec::new();
        for account_diff_pairs in all_account_diff_fees {
            if let [credit, debit] = &account_diff_pairs[..] {
<<<<<<< HEAD
                if debit.amount() + credit.amount() != 0 {
                    panic!(
                        "Credit/Debit pairs do not sum to zero.\nDebit: {:#?}\nCredit: {:#?}\nBlock Height: {:#?}",
                        debit, credit, block.blockchain_length()
                    )
                }
=======
                // assert!(
                //     debit.amount() + credit.amount() == 0,
                //     "Credit/Debit pairs do no sum to zero\nBlock:  {}\nCredit: {:?}\nDebit:
                // {:?}",     block.summary(),
                //     credit,
                //     debit,
                // );
>>>>>>> 90f70995
                match (credit, debit) {
                    (AccountDiff::CreateAccount(_), AccountDiff::CreateAccount(_)) => {
                        debug!(
                            "AccountDiff::CreateAccount credit and debit pairs are present but unhandled"
                        );
                    }
                    (
                        AccountDiff::FeeTransfer(fee_transfer_receiver),
                        AccountDiff::FeeTransfer(fee_transfer_sender),
                    ) => {
                        if let Some(Self::FeeTransfer { amount, .. }) =
                            internal_cmds.iter_mut().find(|cmd| match cmd {
                                Self::FeeTransfer {
                                    sender, receiver, ..
                                } => {
                                    sender.0 == fee_transfer_sender.public_key.0
                                        && receiver.0 == fee_transfer_receiver.public_key.0
                                }
                                _ => false,
                            })
                        {
                            *amount += fee_transfer_receiver.amount.0;
                        } else {
                            internal_cmds.push(Self::FeeTransfer {
                                sender: fee_transfer_sender.public_key.clone(),
                                receiver: fee_transfer_receiver.public_key.clone(),
                                amount: fee_transfer_sender.amount.0,
                            })
                        }
                    }
                    (
                        AccountDiff::FeeTransferViaCoinbase(fee_transfer_receiver),
                        AccountDiff::FeeTransferViaCoinbase(fee_transfer_sender),
                    ) => internal_cmds.push(Self::FeeTransferViaCoinbase {
                        sender: fee_transfer_sender.public_key.clone(),
                        receiver: fee_transfer_receiver.public_key.clone(),
                        amount: fee_transfer_sender.amount.0,
                    }),
                    (_, _) => panic!(
                        "Unrecognized credit/debit comination. Block: {:#?}, hash: {:#?}",
                        block.blockchain_length(),
                        block.state_hash(),
                    ),
                }
            } else if let [imbalanced_diff] = &account_diff_pairs[..] {
                match imbalanced_diff {
                    AccountDiff::Coinbase(coinbase) => internal_cmds.push(Self::Coinbase {
                        receiver: coinbase.public_key.clone(),
                        amount: coinbase.amount.0,
                    }),
                    _ => {
                        panic!(
                            "Unmatched AccountDiff::{:#?}. (Block: {:#?}, hash: {:#?})",
                            imbalanced_diff,
                            block.blockchain_length(),
                            block.state_hash(),
                        );
                    }
                };
            } else {
                panic!(
                    "Unrecognized accounting arrangement. {:#?}",
                    &account_diff_pairs[..]
                );
            }
        }

        if coinbase.is_coinbase_applied() {
            internal_cmds.insert(0, coinbase.as_internal_cmd());
        }
        internal_cmds
    }
}

impl InternalCommandWithData {
    pub fn from_internal_cmd(cmd: InternalCommand, block: &PrecomputedBlock) -> Self {
        match cmd {
            InternalCommand::Coinbase { receiver, amount } => Self::Coinbase {
                receiver,
                amount,
                state_hash: block.state_hash(),
                kind: InternalCommandKind::Coinbase,
                block_height: block.blockchain_length(),
                date_time: block.timestamp() as i64,
            },
            InternalCommand::FeeTransfer {
                sender,
                receiver,
                amount,
            } => Self::FeeTransfer {
                sender,
                receiver,
                amount,
                state_hash: block.state_hash(),
                kind: InternalCommandKind::FeeTransfer,
                block_height: block.blockchain_length(),
                date_time: block.timestamp() as i64,
            },
            InternalCommand::FeeTransferViaCoinbase {
                sender,
                receiver,
                amount,
            } => Self::FeeTransfer {
                sender,
                receiver,
                amount,
                state_hash: block.state_hash(),
                kind: InternalCommandKind::FeeTransferViaCoinbase,
                block_height: block.blockchain_length(),
                date_time: block.timestamp() as i64,
            },
        }
    }

    pub fn from_precomputed(block: &PrecomputedBlock) -> Vec<Self> {
        InternalCommand::from_precomputed(block)
            .iter()
            .map(|cmd| Self::from_internal_cmd(cmd.clone(), block))
            .collect()
    }

    pub fn public_keys(&self) -> Vec<PublicKey> {
        match self {
            Self::Coinbase { receiver, .. } => vec![receiver.clone()],
            Self::FeeTransfer {
                sender, receiver, ..
            } => vec![sender.clone(), receiver.clone()],
        }
    }

    pub fn contains_pk(&self, pk: &PublicKey) -> bool {
        match self {
            Self::Coinbase { receiver, .. } => pk == receiver,
            Self::FeeTransfer {
                sender, receiver, ..
            } => pk == sender || pk == receiver,
        }
    }
}

#[cfg(test)]
mod tests {
    use super::*;
    use crate::block::precomputed::{PcbVersion, PrecomputedBlock};

    #[test]
    fn from_precomputed() -> anyhow::Result<()> {
        let path = std::path::PathBuf::from("./tests/data/canonical_chain_discovery/contiguous/mainnet-11-3NLMeYAFXxsmhSFtLHFxdtjGcfHTVFmBmBF8uTJvP4Ve5yEmxYeA.json");
        let block = PrecomputedBlock::parse_file(&path, PcbVersion::V1)?;
        let internal_cmds = InternalCommand::from_precomputed(&block);

        assert_eq!(
            internal_cmds,
            vec![
                InternalCommand::Coinbase {
                    receiver: "B62qs2YyNuo1LbNo5sbhPByDDAB7NZiejFM6H1ctND5ui7wH4PWa7qm".into(),
                    amount: 720000000000
                },
                InternalCommand::FeeTransfer {
                    sender: "B62qre3erTHfzQckNuibViWQGyyKwZseztqrjPZBv6SQF384Rg6ESAy".into(),
                    receiver: "B62qs2YyNuo1LbNo5sbhPByDDAB7NZiejFM6H1ctND5ui7wH4PWa7qm".into(),
                    amount: 20000000
                }
            ]
        );

        let cmds: Vec<InternalCommandWithData> = internal_cmds
            .into_iter()
            .map(|cmd| InternalCommandWithData::from_internal_cmd(cmd, &block))
            .collect();
        assert_eq!(
            cmds,
            vec![
                InternalCommandWithData::Coinbase {
                    receiver: "B62qs2YyNuo1LbNo5sbhPByDDAB7NZiejFM6H1ctND5ui7wH4PWa7qm".into(),
                    amount: 720000000000,
                    state_hash: "3NLMeYAFXxsmhSFtLHFxdtjGcfHTVFmBmBF8uTJvP4Ve5yEmxYeA".into(),
                    kind: InternalCommandKind::Coinbase,
                    block_height: block.blockchain_length(),
                    date_time: block.timestamp() as i64,
                },
                InternalCommandWithData::FeeTransfer {
                    sender: "B62qre3erTHfzQckNuibViWQGyyKwZseztqrjPZBv6SQF384Rg6ESAy".into(),
                    receiver: "B62qs2YyNuo1LbNo5sbhPByDDAB7NZiejFM6H1ctND5ui7wH4PWa7qm".into(),
                    amount: 20000000,
                    state_hash: "3NLMeYAFXxsmhSFtLHFxdtjGcfHTVFmBmBF8uTJvP4Ve5yEmxYeA".into(),
                    kind: InternalCommandKind::FeeTransfer,
                    block_height: block.blockchain_length(),
                    date_time: block.timestamp() as i64,
                }
            ]
        );

        Ok(())
    }
}<|MERGE_RESOLUTION|>--- conflicted
+++ resolved
@@ -84,22 +84,12 @@
         let mut internal_cmds: Vec<Self> = Vec::new();
         for account_diff_pairs in all_account_diff_fees {
             if let [credit, debit] = &account_diff_pairs[..] {
-<<<<<<< HEAD
                 if debit.amount() + credit.amount() != 0 {
                     panic!(
                         "Credit/Debit pairs do not sum to zero.\nDebit: {:#?}\nCredit: {:#?}\nBlock Height: {:#?}",
                         debit, credit, block.blockchain_length()
                     )
                 }
-=======
-                // assert!(
-                //     debit.amount() + credit.amount() == 0,
-                //     "Credit/Debit pairs do no sum to zero\nBlock:  {}\nCredit: {:?}\nDebit:
-                // {:?}",     block.summary(),
-                //     credit,
-                //     debit,
-                // );
->>>>>>> 90f70995
                 match (credit, debit) {
                     (AccountDiff::CreateAccount(_), AccountDiff::CreateAccount(_)) => {
                         debug!(
