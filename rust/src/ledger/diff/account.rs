--- conflicted
+++ resolved
@@ -416,13 +416,8 @@
             supercharge: true,
             is_new_account: true,
             receiver: receiver.clone(),
-<<<<<<< HEAD
-            receiver_balance: Some(1440_u64 * MINA_SCALE),
+            receiver_balance: Some(1439 * (1e9 as u64)),
             kind: CoinbaseKind::Coinbase(Some(CoinbaseFeeTransfer {
-=======
-            receiver_balance: Some(1439 * (1e9 as u64)),
-            kind: CoinbaseKind::One(Some(CoinbaseFeeTransfer {
->>>>>>> a0f6b0d0
                 receiver_pk: snarker.clone(),
                 fee,
             })),
