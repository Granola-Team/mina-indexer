--- conflicted
+++ resolved
@@ -469,13 +469,8 @@
             supercharge: true,
             is_new_account: true,
             receiver: receiver.clone(),
-<<<<<<< HEAD
-            receiver_balance: Some(1439 * (1e9 as u64)),
+            receiver_balance: Some(1440 * (1e9 as u64)),
             kind: CoinbaseKind::Coinbase(Some(CoinbaseFeeTransfer {
-=======
-            receiver_balance: Some(1440 * (1e9 as u64)),
-            kind: CoinbaseKind::One(Some(CoinbaseFeeTransfer {
->>>>>>> a85d8240
                 receiver_pk: snarker.clone(),
                 fee,
             })),
