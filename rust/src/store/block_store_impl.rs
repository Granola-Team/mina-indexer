--- conflicted
+++ resolved
@@ -137,14 +137,10 @@
         // add block user commands
         self.add_user_commands_batch(block, &mut batch)?;
 
-<<<<<<< HEAD
         // add block internal commands
         self.add_internal_commands_batch(block, &mut batch)?;
 
-        info!(
-=======
-        trace!(
->>>>>>> 8eb92a3a
+       trace!(
             "Writing {} bytes to database from batch",
             batch.size_in_bytes()
         );
