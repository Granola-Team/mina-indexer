use crate::constants::GIT_COMMIT_HASH;
use serde::{Deserialize, Serialize};

pub trait VersionStore {
    /// Set db version with env var `GIT_COMMIT_HASH`
    fn set_db_version_with_git_commit(
        &self,
        major: u32,
        minor: u32,
        patch: u32,
    ) -> anyhow::Result<()>;

    /// Get db version
    fn get_db_version(&self) -> anyhow::Result<IndexerStoreVersion>;
}

#[derive(Debug, Clone, Serialize, Deserialize)]
pub struct IndexerStoreVersion {
    pub major: u32,
    pub minor: u32,
    pub patch: u32,
    pub git_commit_sha: String,
}

impl IndexerStoreVersion {
    pub const MAJOR: u32 = 0;
<<<<<<< HEAD
    pub const MINOR: u32 = 11;
    pub const PATCH: u32 = 19;
=======
    pub const MINOR: u32 = 12;
    pub const PATCH: u32 = 0;
>>>>>>> f54a229c

    /// Output as `MAJOR`.`MINOR`.`PATCH`
    pub fn major_minor_patch(&self) -> String {
        format!("{}.{}.{}", self.major, self.minor, self.patch)
    }
}

impl std::default::Default for IndexerStoreVersion {
    fn default() -> Self {
        Self {
            major: Self::MAJOR,
            minor: Self::MINOR,
            patch: Self::PATCH,
            git_commit_sha: GIT_COMMIT_HASH.to_string(),
        }
    }
}

impl std::fmt::Display for IndexerStoreVersion {
    fn fmt(&self, f: &mut std::fmt::Formatter<'_>) -> std::fmt::Result {
        write!(f, "{}-{}", self.major_minor_patch(), self.git_commit_sha)
    }
}<|MERGE_RESOLUTION|>--- conflicted
+++ resolved
@@ -24,13 +24,8 @@
 
 impl IndexerStoreVersion {
     pub const MAJOR: u32 = 0;
-<<<<<<< HEAD
-    pub const MINOR: u32 = 11;
-    pub const PATCH: u32 = 19;
-=======
     pub const MINOR: u32 = 12;
-    pub const PATCH: u32 = 0;
->>>>>>> f54a229c
+    pub const PATCH: u32 = 1;
 
     /// Output as `MAJOR`.`MINOR`.`PATCH`
     pub fn major_minor_patch(&self) -> String {
