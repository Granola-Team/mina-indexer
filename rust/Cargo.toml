--- conflicted
+++ resolved
@@ -20,11 +20,7 @@
 anyhow = "1.0.81"
 # https://github.com/bincode-org/bincode/issues/674
 bincode = "2.0.0-rc.3"
-<<<<<<< HEAD
-derive_more = "0.99"
-=======
 derive_more = { version = "0.99", default-features = false }
->>>>>>> f49c8e25
 serde = { version = "1.0.197", default-features = false }
 serde_json = { version = "1.0.114", default-features = false, features = ["unbounded_depth"] }
 smart-default = "0.7.1"
@@ -48,13 +44,8 @@
 bytesize = "1.2.0"
 rust_decimal = { version = "1.34.3", default-features = false }
 rust_decimal_macros = "1.34.2"
-<<<<<<< HEAD
-bs58 = { version = "0.5.0", default-features = false, features = ["check", "std"]}
-blake2 = "0.10.6"
-=======
 blake2 = { version = "0.10.6", default-features = false }
 bs58 = { version = "0.5.0", default-features = false, features = ["check", "std"]}
->>>>>>> f49c8e25
 tempfile = "3.10.1"
 actix-web = { version = "4.5.1", default-features = false , features = ["macros"] }
 actix-cors = "0.7.0"
@@ -76,11 +67,7 @@
 
 [dependencies.tokio]
 version = "1.36.0"
-<<<<<<< HEAD
-features = ["full"]
-=======
 features = ["macros", "rt-multi-thread"]
->>>>>>> f49c8e25
 default-features = false
 
 [profile.release]
