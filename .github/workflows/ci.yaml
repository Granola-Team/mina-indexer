name: CI
on:
  push:
    branches:
      - main
  pull_request:

permissions:
  contents: read # to fetch code (actions/checkout)

concurrency:
  group: ${{ github.workflow }}-${{ github.ref }}
  cancel-in-progress: true

jobs:
  CI:
    runs-on: ${{ matrix.os }}
    strategy:
      matrix:
        os:
          - ubuntu-latest
        rust:
          - stable
          - beta
          - nightly
    steps:
      - name: Checkout repository
        uses: actions/checkout@v3

      - name: Setup toolchain
        uses: actions-rs/toolchain@v1
        with:
          profile: minimal
          toolchain: ${{ matrix.rust }}
          override: true
          components: rustfmt, clippy

      - name: Setup Rust Cache
        uses: Swatinem/rust-cache@v2

      - name: Run cargo fmt
        uses: actions-rs/cargo@v1
        with:
          command: fmt
          args: --all -- --check

      - name: Annotate commit with clippy warnings
        if: github.event_name == 'pull_request'
        uses: actions-rs/clippy-check@v1
        with:
          token: ${{ secrets.GITHUB_TOKEN }}
          args: --all-features

<<<<<<< HEAD
      - name: Security audit
        uses: actions-rs/audit-check@v1
        with:
          token: ${{ secrets.GITHUB_TOKEN }}

      - name: Install cargo-audit binary crate
        uses: actions-rs/install@v0.1
        with:
          crate: cargo-audit
          version: latest
          use-tool-cache: true

      - name: Run cargo-nextest
        uses: taiki-e/install-action@nextest
=======
      - name: Test
        uses: actions-rs/cargo@v1
>>>>>>> d28fcaed
        with:
          command: nextest
          args: run --all-features --profile ci

      - name: Release build
        uses: actions-rs/cargo@v1
        with:
          command: build
          args: --release --all-features<|MERGE_RESOLUTION|>--- conflicted
+++ resolved
@@ -51,25 +51,8 @@
           token: ${{ secrets.GITHUB_TOKEN }}
           args: --all-features
 
-<<<<<<< HEAD
-      - name: Security audit
-        uses: actions-rs/audit-check@v1
-        with:
-          token: ${{ secrets.GITHUB_TOKEN }}
-
-      - name: Install cargo-audit binary crate
-        uses: actions-rs/install@v0.1
-        with:
-          crate: cargo-audit
-          version: latest
-          use-tool-cache: true
-
       - name: Run cargo-nextest
         uses: taiki-e/install-action@nextest
-=======
-      - name: Test
-        uses: actions-rs/cargo@v1
->>>>>>> d28fcaed
         with:
           command: nextest
           args: run --all-features --profile ci
